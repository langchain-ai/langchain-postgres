--- conflicted
+++ resolved
@@ -1,6 +1,6 @@
 [tool.poetry]
 name = "langchain-postgres"
-version = "0.0.10"
+version = "0.0.11"
 description = "An integration package connecting Postgres and LangChain"
 authors = []
 readme = "README.md"
@@ -11,13 +11,8 @@
 "Source Code" = "https://github.com/langchain-ai/langchain-postgres/tree/master/langchain_postgres"
 
 [tool.poetry.dependencies]
-<<<<<<< HEAD
-python = "^3.8.1"
-langchain-core = "^0.2.13"
-=======
 python = "^3.9"
 langchain-core = ">=0.2.13,<0.4.0"
->>>>>>> 9bb387a4
 psycopg = "^3"
 psycopg-pool = "^3.2.1"
 sqlalchemy = "^2"
